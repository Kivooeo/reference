{{#include attributes-redirect.html}}
# Attributes

r[attributes.syntax]
> **<sup>Syntax</sup>**\
> _InnerAttribute_ :\
> &nbsp;&nbsp; `#` `!` `[` _Attr_ `]`
>
> _OuterAttribute_ :\
> &nbsp;&nbsp; `#` `[` _Attr_ `]`
>
> _Attr_ :\
> &nbsp;&nbsp; &nbsp;&nbsp; [_SimplePath_] _AttrInput_<sup>?</sup>\
> &nbsp;&nbsp; | `unsafe` `(` [_SimplePath_] _AttrInput_<sup>?</sup> `)`
>
> _AttrInput_ :\
> &nbsp;&nbsp; &nbsp;&nbsp; [_DelimTokenTree_]\
> &nbsp;&nbsp; | `=` [_Expression_]

r[attributes.intro]
An _attribute_ is a general, free-form metadatum that is interpreted according
to name, convention, language, and compiler version. Attributes are modeled
on Attributes in [ECMA-335], with the syntax coming from [ECMA-334] \(C#).

r[attributes.inner]
_Inner attributes_, written with a bang (`!`) after the hash (`#`), apply to the
item that the attribute is declared within. _Outer attributes_, written without
the bang after the hash, apply to the thing that follows the attribute.

r[attributes.input]
The attribute consists of a path to the attribute, followed by an optional
delimited token tree whose interpretation is defined by the attribute.
Attributes other than macro attributes also allow the input to be an equals
sign (`=`) followed by an expression. See the [meta item
syntax](#meta-item-attribute-syntax) below for more details.

r[attributes.safety]
An attribute may be unsafe to apply. To avoid undefined behavior when using
these attributes, certain obligations that cannot be checked by the compiler
must be met.  To assert these have been, the attribute is wrapped in
`unsafe(..)`, e.g. `#[unsafe(no_mangle)]`.

The following attributes are unsafe:

* [`export_name`]
* [`link_section`]
* [`no_mangle`]

r[attributes.kind]
Attributes can be classified into the following kinds:

* [Built-in attributes]
* [Proc macro attributes][attribute macros]
* [Derive macro helper attributes]
* [Tool attributes](#tool-attributes)

r[attributes.allowed-position]
Attributes may be applied to many things in the language:

* All [item declarations] accept outer attributes while [external blocks],
  [functions], [implementations], and [modules] accept inner attributes.
* Most [statements] accept outer attributes (see [Expression Attributes] for
  limitations on expression statements).
* [Block expressions] accept outer and inner attributes, but only when they are
  the outer expression of an [expression statement] or the final expression of
  another block expression.
* [Enum] variants and [struct] and [union] fields accept outer attributes.
* [Match expression arms][match expressions] accept outer attributes.
* [Generic lifetime or type parameter][generics] accept outer attributes.
* Expressions accept outer attributes in limited situations, see [Expression
  Attributes] for details.
* [Function][functions], [closure] and [function pointer]
  parameters accept outer attributes. This includes attributes on variadic parameters
  denoted with `...` in function pointers and [external blocks][variadic functions].

Some examples of attributes:

```rust
// General metadata applied to the enclosing module or crate.
#![crate_type = "lib"]

// A function marked as a unit test
#[test]
fn test_foo() {
    /* ... */
}

// A conditionally-compiled module
#[cfg(target_os = "linux")]
mod bar {
    /* ... */
}

// A lint attribute used to suppress a warning/error
#[allow(non_camel_case_types)]
type int8_t = i8;

// Inner attribute applies to the entire function.
fn some_unused_variables() {
  #![allow(unused_variables)]

  let x = ();
  let y = ();
  let z = ();
}
```

## Meta Item Attribute Syntax

r[attributes.meta]

r[attributes.meta.intro]
A "meta item" is the syntax used for the _Attr_ rule by most [built-in
attributes]. It has the following grammar:

r[attributes.meta.syntax]
> **<sup>Syntax</sup>**\
> _MetaItem_ :\
> &nbsp;&nbsp; &nbsp;&nbsp; [_SimplePath_]\
> &nbsp;&nbsp; | [_SimplePath_] `=` [_Expression_]\
> &nbsp;&nbsp; | [_SimplePath_] `(` _MetaSeq_<sup>?</sup> `)`
>
> _MetaSeq_ :\
> &nbsp;&nbsp; _MetaItemInner_ ( `,` MetaItemInner )<sup>\*</sup> `,`<sup>?</sup>
>
> _MetaItemInner_ :\
> &nbsp;&nbsp; &nbsp;&nbsp; _MetaItem_\
> &nbsp;&nbsp; | [_Expression_]

r[attributes.meta.literal-expr]
Expressions in meta items must macro-expand to literal expressions, which must not
include integer or float type suffixes. Expressions which are not literal expressions
will be syntactically accepted (and can be passed to proc-macros), but will be rejected after parsing.

r[attributes.meta.order]
Note that if the attribute appears within another macro, it will be expanded
after that outer macro. For example, the following code will expand the
`Serialize` proc-macro first, which must preserve the `include_str!` call in
order for it to be expanded:

```rust ignore
#[derive(Serialize)]
struct Foo {
    #[doc = include_str!("x.md")]
    x: u32
}
```

r[attributes.meta.order-macro]
Additionally, macros in attributes will be expanded only after all other attributes applied to the item:

```rust ignore
#[macro_attr1] // expanded first
#[doc = mac!()] // `mac!` is expanded fourth.
#[macro_attr2] // expanded second
#[derive(MacroDerive1, MacroDerive2)] // expanded third
fn foo() {}
```

r[attributes.meta.builtin]
Various built-in attributes use different subsets of the meta item syntax to
specify their inputs. The following grammar rules show some commonly used
forms:

> **<sup>Syntax</sup>**\
> _MetaWord_:\
> &nbsp;&nbsp; [IDENTIFIER]
>
> _MetaNameValueStr_:\
> &nbsp;&nbsp; [IDENTIFIER] `=` ([STRING_LITERAL] | [RAW_STRING_LITERAL])
>
> _MetaListPaths_:\
> &nbsp;&nbsp; [IDENTIFIER] `(` ( [_SimplePath_] (`,` [_SimplePath_])* `,`<sup>?</sup> )<sup>?</sup> `)`
>
> _MetaListIdents_:\
> &nbsp;&nbsp; [IDENTIFIER] `(` ( [IDENTIFIER] (`,` [IDENTIFIER])* `,`<sup>?</sup> )<sup>?</sup> `)`
>
> _MetaListNameValueStr_:\
> &nbsp;&nbsp; [IDENTIFIER] `(` ( _MetaNameValueStr_ (`,` _MetaNameValueStr_)* `,`<sup>?</sup> )<sup>?</sup> `)`

Some examples of meta items are:

Style | Example
------|--------
_MetaWord_ | `no_std`
_MetaNameValueStr_ | `doc = "example"`
_MetaListPaths_ | `allow(unused, clippy::inline_always)`
_MetaListIdents_ | `macro_use(foo, bar)`
_MetaListNameValueStr_ | `link(name = "CoreFoundation", kind = "framework")`

## Active and inert attributes

r[attributes.activity]

r[attributes.activity.intro]
An attribute is either active or inert. During attribute processing, *active
attributes* remove themselves from the thing they are on while *inert attributes*
stay on.

The [`cfg`] and [`cfg_attr`] attributes are active. The [`test`] attribute is
inert when compiling for tests and active otherwise. [Attribute macros] are
active. All other attributes are inert.

## Tool attributes

r[attributes.tool]

r[attributes.tool.intro]
The compiler may allow attributes for external tools where each tool resides
in its own module in the [tool prelude]. The first segment of the attribute
path is the name of the tool, with one or more additional segments whose
interpretation is up to the tool.

r[attributes.tool.ignored]
When a tool is not in use, the tool's attributes are accepted without a
warning. When the tool is in use, the tool is responsible for processing and
interpretation of its attributes.

r[attributes.tool.prelude]
Tool attributes are not available if the [`no_implicit_prelude`] attribute is
used.

```rust
// Tells the rustfmt tool to not format the following element.
#[rustfmt::skip]
struct S {
}

// Controls the "cyclomatic complexity" threshold for the clippy tool.
#[clippy::cyclomatic_complexity = "100"]
pub fn f() {}
```

> Note: `rustc` currently recognizes the tools "clippy", "rustfmt", "diagnostic",
> "miri" and "rust_analyzer".

## Built-in attributes index

r[attributes.builtin]

The following is an index of all built-in attributes.

- Conditional compilation
  - [`cfg`] --- Controls conditional compilation.
  - [`cfg_attr`] --- Conditionally includes attributes.

- Testing
  - [`test`] --- Marks a function as a test.
  - [`ignore`] --- Disables a test function.
  - [`should_panic`] --- Indicates a test should generate a panic.

- Derive
  - [`derive`] --- Automatic trait implementations.
  - [`automatically_derived`] --- Marker for implementations created by
    `derive`.

- Macros
  - [`macro_export`] --- Exports a `macro_rules` macro for cross-crate usage.
  - [`macro_use`] --- Expands macro visibility, or imports macros from other
    crates.
  - [`proc_macro`] --- Defines a function-like macro.
  - [`proc_macro_derive`] --- Defines a derive macro.
  - [`proc_macro_attribute`] --- Defines an attribute macro.

- Diagnostics
  - [`allow`], [`expect`], [`warn`], [`deny`], [`forbid`] --- Alters the default lint level.
  - [`deprecated`] --- Generates deprecation notices.
  - [`must_use`] --- Generates a lint for unused values.
  - [`diagnostic::on_unimplemented`] --- Hints the compiler to emit a certain error
    message if a trait is not implemented.
<<<<<<< HEAD
  - [`diagnostic::do_not_recommend`] --- Hints the compiler to not show a certain trait
    impl in error messages
=======

>>>>>>> f2fc6a1e
- ABI, linking, symbols, and FFI
  - [`link`] --- Specifies a native library to link with an `extern` block.
  - [`link_name`] --- Specifies the name of the symbol for functions or statics
    in an `extern` block.
  - [`link_ordinal`] --- Specifies the ordinal of the symbol for functions or
    statics in an `extern` block.
  - [`no_link`] --- Prevents linking an extern crate.
  - [`repr`] --- Controls type layout.
  - [`crate_type`] --- Specifies the type of crate (library, executable, etc.).
  - [`no_main`] --- Disables emitting the `main` symbol.
  - [`export_name`] --- Specifies the exported symbol name for a function or
    static.
  - [`link_section`] --- Specifies the section of an object file to use for a
    function or static.
  - [`no_mangle`] --- Disables symbol name encoding.
  - [`used`] --- Forces the compiler to keep a static item in the output
    object file.
  - [`crate_name`] --- Specifies the crate name.

- Code generation
  - [`inline`] --- Hint to inline code.
  - [`cold`] --- Hint that a function is unlikely to be called.
  - [`no_builtins`] --- Disables use of certain built-in functions.
  - [`target_feature`] --- Configure platform-specific code generation.
  - [`track_caller`] --- Pass the parent call location to `std::panic::Location::caller()`.
  - [`instruction_set`] --- Specify the instruction set used to generate a functions code

- Documentation
  - `doc` --- Specifies documentation. See [The Rustdoc Book] for more
    information. [Doc comments] are transformed into `doc` attributes.

- Preludes
  - [`no_std`] --- Removes std from the prelude.
  - [`no_implicit_prelude`] --- Disables prelude lookups within a module.

- Modules
  - [`path`] --- Specifies the filename for a module.

- Limits
  - [`recursion_limit`] --- Sets the maximum recursion limit for certain
    compile-time operations.
  - [`type_length_limit`] --- Sets the maximum size of a polymorphic type.

- Runtime
  - [`panic_handler`] --- Sets the function to handle panics.
  - [`global_allocator`] --- Sets the global memory allocator.
  - [`windows_subsystem`] --- Specifies the windows subsystem to link with.

- Features
  - `feature` --- Used to enable unstable or experimental compiler features. See
    [The Unstable Book] for features implemented in `rustc`.

- Type System
  - [`non_exhaustive`] --- Indicate that a type will have more fields/variants
    added in future.

- Debugger
  - [`debugger_visualizer`] --- Embeds a file that specifies debugger output for a type.
  - [`collapse_debuginfo`] --- Controls how macro invocations are encoded in debuginfo.

[Doc comments]: comments.md#doc-comments
[ECMA-334]: https://www.ecma-international.org/publications-and-standards/standards/ecma-334/
[ECMA-335]: https://www.ecma-international.org/publications-and-standards/standards/ecma-335/
[Expression Attributes]: expressions.md#expression-attributes
[IDENTIFIER]: identifiers.md
[RAW_STRING_LITERAL]: tokens.md#raw-string-literals
[STRING_LITERAL]: tokens.md#string-literals
[The Rustdoc Book]: ../rustdoc/the-doc-attribute.html
[The Unstable Book]: ../unstable-book/index.html
[_DelimTokenTree_]: macros.md
[_Expression_]: expressions.md
[_SimplePath_]: paths.md#simple-paths
[`allow`]: attributes/diagnostics.md#lint-check-attributes
[`automatically_derived`]: attributes/derive.md#the-automatically_derived-attribute
[`cfg_attr`]: conditional-compilation.md#the-cfg_attr-attribute
[`cfg`]: conditional-compilation.md#the-cfg-attribute
[`cold`]: attributes/codegen.md#the-cold-attribute
[`collapse_debuginfo`]: attributes/debugger.md#the-collapse_debuginfo-attribute
[`crate_name`]: crates-and-source-files.md#the-crate_name-attribute
[`crate_type`]: linkage.md
[`debugger_visualizer`]: attributes/debugger.md#the-debugger_visualizer-attribute
[`deny`]: attributes/diagnostics.md#lint-check-attributes
[`deprecated`]: attributes/diagnostics.md#the-deprecated-attribute
[`derive`]: attributes/derive.md
[`export_name`]: abi.md#the-export_name-attribute
[`expect`]: attributes/diagnostics.md#lint-check-attributes
[`forbid`]: attributes/diagnostics.md#lint-check-attributes
[`global_allocator`]: runtime.md#the-global_allocator-attribute
[`ignore`]: attributes/testing.md#the-ignore-attribute
[`inline`]: attributes/codegen.md#the-inline-attribute
[`instruction_set`]: attributes/codegen.md#the-instruction_set-attribute
[`link_name`]: items/external-blocks.md#the-link_name-attribute
[`link_ordinal`]: items/external-blocks.md#the-link_ordinal-attribute
[`link_section`]: abi.md#the-link_section-attribute
[`link`]: items/external-blocks.md#the-link-attribute
[`macro_export`]: macros-by-example.md#path-based-scope
[`macro_use`]: macros-by-example.md#the-macro_use-attribute
[`must_use`]: attributes/diagnostics.md#the-must_use-attribute
[`no_builtins`]: attributes/codegen.md#the-no_builtins-attribute
[`no_implicit_prelude`]: names/preludes.md#the-no_implicit_prelude-attribute
[`no_link`]: items/extern-crates.md#the-no_link-attribute
[`no_main`]: crates-and-source-files.md#the-no_main-attribute
[`no_mangle`]: abi.md#the-no_mangle-attribute
[`no_std`]: names/preludes.md#the-no_std-attribute
[`non_exhaustive`]: attributes/type_system.md#the-non_exhaustive-attribute
[`panic_handler`]: runtime.md#the-panic_handler-attribute
[`path`]: items/modules.md#the-path-attribute
[`proc_macro_attribute`]: procedural-macros.md#attribute-macros
[`proc_macro_derive`]: procedural-macros.md#derive-macros
[`proc_macro`]: procedural-macros.md#function-like-procedural-macros
[`recursion_limit`]: attributes/limits.md#the-recursion_limit-attribute
[`repr`]: type-layout.md#representations
[`should_panic`]: attributes/testing.md#the-should_panic-attribute
[`target_feature`]: attributes/codegen.md#the-target_feature-attribute
[`test`]: attributes/testing.md#the-test-attribute
[`track_caller`]: attributes/codegen.md#the-track_caller-attribute
[`type_length_limit`]: attributes/limits.md#the-type_length_limit-attribute
[`used`]: abi.md#the-used-attribute
[`warn`]: attributes/diagnostics.md#lint-check-attributes
[`windows_subsystem`]: runtime.md#the-windows_subsystem-attribute
[attribute macros]: procedural-macros.md#attribute-macros
[block expressions]: expressions/block-expr.md
[built-in attributes]: #built-in-attributes-index
[derive macro helper attributes]: procedural-macros.md#derive-macro-helper-attributes
[enum]: items/enumerations.md
[expression statement]: statements.md#expression-statements
[external blocks]: items/external-blocks.md
[functions]: items/functions.md
[generics]: items/generics.md
[implementations]: items/implementations.md
[item declarations]: items.md
[match expressions]: expressions/match-expr.md
[modules]: items/modules.md
[statements]: statements.md
[struct]: items/structs.md
[tool prelude]: names/preludes.md#tool-prelude
[union]: items/unions.md
[closure]: expressions/closure-expr.md
[function pointer]: types/function-pointer.md
[variadic functions]: items/external-blocks.html#variadic-functions
[`diagnostic::on_unimplemented`]: attributes/diagnostics.md#the-diagnosticon_unimplemented-attribute
[`diagnostic::do_not_recommend`]: attributes/diagnostics.md#the-diagnosticdo_not_recommend-attribute<|MERGE_RESOLUTION|>--- conflicted
+++ resolved
@@ -268,12 +268,9 @@
   - [`must_use`] --- Generates a lint for unused values.
   - [`diagnostic::on_unimplemented`] --- Hints the compiler to emit a certain error
     message if a trait is not implemented.
-<<<<<<< HEAD
   - [`diagnostic::do_not_recommend`] --- Hints the compiler to not show a certain trait
     impl in error messages
-=======
-
->>>>>>> f2fc6a1e
+
 - ABI, linking, symbols, and FFI
   - [`link`] --- Specifies a native library to link with an `extern` block.
   - [`link_name`] --- Specifies the name of the symbol for functions or statics
